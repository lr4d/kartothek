--- conflicted
+++ resolved
@@ -368,11 +368,7 @@
 
 @pytest.mark.parametrize("dispatch_by", ["A", "B", "C"])
 def test_read_dataset_as_dataframes_dispatch_by_single_col(
-<<<<<<< HEAD
-    store_factory, bound_load_dataframes, backend_identifier, dispatch_by, output_type
-=======
     store_factory, bound_load_dataframes, backend_identifier, dispatch_by, output_type, metadata_version
->>>>>>> f2b1ada9
 ):
     if output_type == "table":
         pytest.skip()
@@ -393,11 +389,7 @@
         df_generator=partitions,
         store=store_factory,
         dataset_uuid="partitioned_uuid",
-<<<<<<< HEAD
-        metadata_version=4,
-=======
         metadata_version=metadata_version,
->>>>>>> f2b1ada9
         partition_on=["A", "B"],
         secondary_indices=["C"],
     )
@@ -420,11 +412,7 @@
 
 
 def test_read_dataset_as_dataframes_dispatch_by_multi_col(
-<<<<<<< HEAD
-    store_factory, bound_load_dataframes, backend_identifier, output_type
-=======
     store_factory, bound_load_dataframes, backend_identifier, output_type, metadata_version
->>>>>>> f2b1ada9
 ):
     if output_type == "table":
         pytest.skip()
@@ -445,11 +433,7 @@
         df_generator=partitions,
         store=store_factory,
         dataset_uuid="partitioned_uuid",
-<<<<<<< HEAD
-        metadata_version=4,
-=======
         metadata_version=metadata_version,
->>>>>>> f2b1ada9
         partition_on=["A", "B"],
         secondary_indices=["C"],
     )
